pub mod frame_update;

use crate::capi::InferenceObjectMeta;
use crate::primitives::attribute::{AttributeMethods, Attributive};
<<<<<<< HEAD
use crate::primitives::message::video::object::objects_view::VideoObjectsView;
=======
use crate::primitives::message::video::object::objects_view::ObjectsView;
>>>>>>> 2148b7fa
use crate::primitives::message::video::object::InnerVideoObject;
use crate::primitives::message::video::query::py::QueryWrapper;
use crate::primitives::message::video::query::{
    ExecutableQuery, IntExpression, Query, StringExpression,
};
use crate::primitives::to_json_value::ToSerdeJsonValue;
use crate::primitives::{
    Attribute, Message, PySetDrawLabelKind, SetDrawLabelKind, VideoFrameUpdate, VideoObject,
};
use crate::utils::python::no_gil;
use derive_builder::Builder;
use parking_lot::RwLock;
use pyo3::exceptions::PyValueError;
use pyo3::{pyclass, pymethods, Py, PyAny, PyResult};
use rkyv::{with::Skip, Archive, Deserialize, Serialize};
use serde_json::Value;
use std::collections::HashMap;
use std::fmt::{Debug, Formatter};
use std::mem;
use std::ops::Deref;
use std::sync::{Arc, Weak};

#[pyclass]
#[derive(Archive, Deserialize, Serialize, Debug, PartialEq, Clone)]
#[archive(check_bytes)]
pub struct ExternalFrame {
    #[pyo3(get, set)]
    pub method: String,
    #[pyo3(get, set)]
    pub location: Option<String>,
}

impl ToSerdeJsonValue for ExternalFrame {
    fn to_serde_json_value(&self) -> Value {
        serde_json::json!({
            "method": self.method,
            "location": self.location,
        })
    }
}

#[pymethods]
impl ExternalFrame {
    #[classattr]
    const __hash__: Option<Py<PyAny>> = None;

    fn __repr__(&self) -> String {
        format!("{self:?}")
    }

    fn __str__(&self) -> String {
        self.__repr__()
    }

    #[new]
    pub fn new(method: String, location: Option<String>) -> Self {
        Self { method, location }
    }
}

#[derive(Archive, Deserialize, Serialize, Debug, PartialEq, Clone)]
#[archive(check_bytes)]
pub enum VideoFrameContent {
    External(ExternalFrame),
    Internal(Vec<u8>),
    None,
}

impl ToSerdeJsonValue for VideoFrameContent {
    fn to_serde_json_value(&self) -> Value {
        match self {
            VideoFrameContent::External(data) => {
                serde_json::json!({"external": data.to_serde_json_value()})
            }
            VideoFrameContent::Internal(_) => {
                serde_json::json!({ "internal": Value::Null })
            }
            VideoFrameContent::None => Value::Null,
        }
    }
}

#[pyclass]
#[derive(Debug, Clone)]
#[pyo3(name = "VideoFrameContent")]
pub struct PyVideoFrameContent {
    pub(crate) inner: Arc<VideoFrameContent>,
}

impl PyVideoFrameContent {
    pub fn new(inner: VideoFrameContent) -> Self {
        Self {
            inner: Arc::new(inner),
        }
    }

    pub fn new_arced(inner: Arc<VideoFrameContent>) -> Self {
        Self { inner }
    }
}

#[pymethods]
impl PyVideoFrameContent {
    #[classattr]
    const __hash__: Option<Py<PyAny>> = None;

    fn __repr__(&self) -> String {
        format!("{self:?}")
    }

    fn __str__(&self) -> String {
        self.__repr__()
    }

    #[staticmethod]
    pub fn external(method: String, location: Option<String>) -> Self {
        Self::new(VideoFrameContent::External(ExternalFrame::new(
            method, location,
        )))
    }

    #[staticmethod]
    pub fn internal(data: Vec<u8>) -> Self {
        Self::new(VideoFrameContent::Internal(data))
    }

    #[staticmethod]
    pub fn none() -> Self {
        Self::new(VideoFrameContent::None)
    }

    pub fn is_external(&self) -> bool {
        matches!(*self.inner, VideoFrameContent::External(_))
    }

    pub fn is_internal(&self) -> bool {
        matches!(*self.inner, VideoFrameContent::Internal(_))
    }

    pub fn is_none(&self) -> bool {
        matches!(*self.inner, VideoFrameContent::None)
    }

    pub fn get_data(&self) -> PyResult<Vec<u8>> {
        match &*self.inner {
            VideoFrameContent::Internal(data) => Ok(data.clone()),
            _ => Err(pyo3::exceptions::PyTypeError::new_err(
                "Video data is not stored internally",
            )),
        }
    }

    pub fn get_method(&self) -> PyResult<String> {
        match &*self.inner {
            VideoFrameContent::External(data) => Ok(data.method.clone()),
            _ => Err(pyo3::exceptions::PyTypeError::new_err(
                "Video data is not stored externally",
            )),
        }
    }

    pub fn get_location(&self) -> PyResult<Option<String>> {
        match &*self.inner {
            VideoFrameContent::External(data) => Ok(data.location.clone()),
            _ => Err(pyo3::exceptions::PyTypeError::new_err(
                "Video data is not stored externally",
            )),
        }
    }
}

#[pyclass]
#[derive(Archive, Deserialize, Serialize, Debug, PartialEq, Clone)]
#[archive(check_bytes)]
pub enum VideoFrameTranscodingMethod {
    Copy,
    Encoded,
}

impl ToSerdeJsonValue for VideoFrameTranscodingMethod {
    fn to_serde_json_value(&self) -> Value {
        serde_json::json!(format!("{:?}", self))
    }
}

#[derive(Archive, Deserialize, Serialize, Debug, PartialEq, Clone)]
#[archive(check_bytes)]
pub enum FrameTransformation {
    InitialSize(u64, u64),
    Scale(u64, u64),
    Padding(u64, u64, u64, u64),
    ResultingSize(u64, u64),
}

impl ToSerdeJsonValue for FrameTransformation {
    fn to_serde_json_value(&self) -> Value {
        match self {
            FrameTransformation::InitialSize(width, height) => {
                serde_json::json!({"initial_size": [width, height]})
            }
            FrameTransformation::Scale(width, height) => {
                serde_json::json!({"scale": [width, height]})
            }
            FrameTransformation::Padding(left, top, right, bottom) => {
                serde_json::json!({"padding": [left, top, right, bottom]})
            }
            FrameTransformation::ResultingSize(width, height) => {
                serde_json::json!({"resulting_size": [width, height]})
            }
        }
    }
}

#[pyclass]
#[derive(Debug, Clone)]
#[pyo3(name = "FrameTransformation")]
pub struct PyVideoFrameTransformation {
    pub(crate) inner: FrameTransformation,
}

impl PyVideoFrameTransformation {
    pub fn new(inner: FrameTransformation) -> Self {
        Self { inner }
    }
}

#[pymethods]
impl PyVideoFrameTransformation {
    #[classattr]
    const __hash__: Option<Py<PyAny>> = None;

    fn __repr__(&self) -> String {
        format!("{:?}", self.inner)
    }

    fn __str__(&self) -> String {
        self.__repr__()
    }

    #[staticmethod]
    pub fn initial_size(width: i64, height: i64) -> Self {
        assert!(width > 0 && height > 0);
        Self {
            inner: FrameTransformation::InitialSize(
                u64::try_from(width).unwrap(),
                u64::try_from(height).unwrap(),
            ),
        }
    }

    #[staticmethod]
    pub fn resulting_size(width: i64, height: i64) -> Self {
        assert!(width > 0 && height > 0);
        Self {
            inner: FrameTransformation::ResultingSize(
                u64::try_from(width).unwrap(),
                u64::try_from(height).unwrap(),
            ),
        }
    }

    #[staticmethod]
    pub fn scale(width: i64, height: i64) -> Self {
        assert!(width > 0 && height > 0);
        Self {
            inner: FrameTransformation::Scale(
                u64::try_from(width).unwrap(),
                u64::try_from(height).unwrap(),
            ),
        }
    }

    #[staticmethod]
    pub fn padding(left: i64, top: i64, right: i64, bottom: i64) -> Self {
        assert!(left >= 0 && top >= 0 && right >= 0 && bottom >= 0);
        Self {
            inner: FrameTransformation::Padding(
                u64::try_from(left).unwrap(),
                u64::try_from(top).unwrap(),
                u64::try_from(right).unwrap(),
                u64::try_from(bottom).unwrap(),
            ),
        }
    }

    #[getter]
    pub fn is_initial_size(&self) -> bool {
        matches!(self.inner, FrameTransformation::InitialSize(_, _))
    }

    #[getter]
    pub fn is_scale(&self) -> bool {
        matches!(self.inner, FrameTransformation::Scale(_, _))
    }

    #[getter]
    pub fn is_padding(&self) -> bool {
        matches!(self.inner, FrameTransformation::Padding(_, _, _, _))
    }

    #[getter]
    pub fn is_resulting_size(&self) -> bool {
        matches!(self.inner, FrameTransformation::ResultingSize(_, _))
    }

    #[getter]
    pub fn as_initial_size(&self) -> Option<(u64, u64)> {
        match &self.inner {
            FrameTransformation::InitialSize(w, h) => Some((*w, *h)),
            _ => None,
        }
    }

    #[getter]
    pub fn as_resulting_size(&self) -> Option<(u64, u64)> {
        match &self.inner {
            FrameTransformation::ResultingSize(w, h) => Some((*w, *h)),
            _ => None,
        }
    }

    #[getter]
    pub fn as_scale(&self) -> Option<(u64, u64)> {
        match &self.inner {
            FrameTransformation::Scale(w, h) => Some((*w, *h)),
            _ => None,
        }
    }

    #[getter]
    pub fn as_padding(&self) -> Option<(u64, u64, u64, u64)> {
        match &self.inner {
            FrameTransformation::Padding(l, t, r, b) => Some((*l, *t, *r, *b)),
            _ => None,
        }
    }
}

#[derive(Archive, Deserialize, Serialize, Debug, Clone, Builder)]
#[archive(check_bytes)]
pub struct InnerVideoFrame {
    pub source_id: String,
    pub framerate: String,
    pub width: i64,
    pub height: i64,
    pub transcoding_method: VideoFrameTranscodingMethod,
    pub codec: Option<String>,
    pub keyframe: Option<bool>,
    pub pts: i64,
    pub dts: Option<i64>,
    pub duration: Option<i64>,
    pub content: Arc<VideoFrameContent>,
    pub transformations: Vec<FrameTransformation>,
    pub attributes: HashMap<(String, String), Attribute>,
    pub offline_objects: HashMap<i64, InnerVideoObject>,
    #[with(Skip)]
    #[builder(setter(skip))]
    pub(crate) resident_objects: HashMap<i64, Arc<RwLock<InnerVideoObject>>>,
}

impl Default for InnerVideoFrame {
    fn default() -> Self {
        Self {
            source_id: String::new(),
            framerate: String::new(),
            width: 0,
            height: 0,
            transcoding_method: VideoFrameTranscodingMethod::Copy,
            codec: None,
            keyframe: None,
            pts: 0,
            dts: None,
            duration: None,
            content: Arc::new(VideoFrameContent::None),
            transformations: Vec::new(),
            attributes: HashMap::new(),
            offline_objects: HashMap::new(),
            resident_objects: HashMap::new(),
        }
    }
}

impl ToSerdeJsonValue for InnerVideoFrame {
    fn to_serde_json_value(&self) -> Value {
        use crate::version;
        serde_json::json!(
            {
                "version": version(),
                "type": "VideoFrame",
                "source_id": self.source_id,
                "framerate": self.framerate,
                "width": self.width,
                "height": self.height,
                "transcoding_method": self.transcoding_method.to_serde_json_value(),
                "codec": self.codec,
                "keyframe": self.keyframe,
                "pts": self.pts,
                "dts": self.dts,
                "duration": self.duration,
                "content": self.content.to_serde_json_value(),
                "transformations": self.transformations.iter().map(|t| t.to_serde_json_value()).collect::<Vec<_>>(),
                "attributes": self.attributes.values().map(|v| v.to_serde_json_value()).collect::<Vec<_>>(),
                "objects": self.resident_objects.values().map(|o| o.read_recursive().to_serde_json_value()).collect::<Vec<_>>(),
            }
        )
    }
}

impl Attributive for Box<InnerVideoFrame> {
    fn get_attributes_ref(&self) -> &HashMap<(String, String), Attribute> {
        &self.attributes
    }

    fn get_attributes_ref_mut(&mut self) -> &mut HashMap<(String, String), Attribute> {
        &mut self.attributes
    }

    fn take_attributes(&mut self) -> HashMap<(String, String), Attribute> {
        mem::take(&mut self.attributes)
    }

    fn place_attributes(&mut self, attributes: HashMap<(String, String), Attribute>) {
        self.attributes = attributes;
    }
}

impl InnerVideoFrame {
    fn preserve(&mut self) {
        self.offline_objects = self
            .resident_objects
            .iter()
            .map(|(id, o)| (*id, o.read_recursive().clone()))
            .collect();
    }

    fn restore(&mut self) {
        self.resident_objects = mem::take(&mut self.offline_objects)
            .into_iter()
            .map(|(id, o)| (id, Arc::new(RwLock::new(o))))
            .collect();
    }

    pub fn deep_copy(&self) -> Self {
        let mut frame = self.clone();
        frame.preserve();
        frame.restore();
        frame
    }
}

#[pyclass]
#[derive(Debug, Clone)]
#[repr(C)]
pub struct VideoFrame {
    pub(crate) inner: Arc<RwLock<Box<InnerVideoFrame>>>,
}

#[pyclass]
#[derive(Clone)]
pub struct BelongingVideoFrame {
    pub(crate) inner: Weak<RwLock<Box<InnerVideoFrame>>>,
}

impl Debug for BelongingVideoFrame {
    fn fmt(&self, f: &mut Formatter<'_>) -> std::fmt::Result {
        match self.inner.upgrade() {
            Some(inner) => f
                .debug_struct("BelongingVideoFrame")
                .field("stream_id", &inner.read_recursive().source_id)
                .finish(),
            None => f.debug_struct("Unset").finish(),
        }
    }
}

impl From<VideoFrame> for BelongingVideoFrame {
    fn from(value: VideoFrame) -> Self {
        Self {
            inner: Arc::downgrade(&value.inner),
        }
    }
}

impl From<BelongingVideoFrame> for VideoFrame {
    fn from(value: BelongingVideoFrame) -> Self {
        Self {
            inner: value
                .inner
                .upgrade()
                .expect("Frame is dropped, you cannot use attached objects anymore"),
        }
    }
}

impl From<&BelongingVideoFrame> for VideoFrame {
    fn from(value: &BelongingVideoFrame) -> Self {
        Self {
            inner: value
                .inner
                .upgrade()
                .expect("Frame is dropped, you cannot use attached objects anymore"),
        }
    }
}

impl AttributeMethods for VideoFrame {
    fn exclude_temporary_attributes(&self) -> Vec<Attribute> {
        let mut inner = self.inner.write();
        inner.exclude_temporary_attributes()
    }

    fn restore_attributes(&self, attributes: Vec<Attribute>) {
        let mut inner = self.inner.write();
        inner.restore_attributes(attributes)
    }

    fn get_attributes(&self) -> Vec<(String, String)> {
        let inner = self.inner.read_recursive();
        inner.get_attributes()
    }

    fn get_attribute(&self, creator: String, name: String) -> Option<Attribute> {
        let inner = self.inner.read_recursive();
        inner.get_attribute(creator, name)
    }

    fn delete_attribute(&self, creator: String, name: String) -> Option<Attribute> {
        let mut inner = self.inner.write();
        inner.delete_attribute(creator, name)
    }

    fn set_attribute(&self, attribute: Attribute) -> Option<Attribute> {
        let mut inner = self.inner.write();
        inner.set_attribute(attribute)
    }

    fn clear_attributes(&self) {
        let mut inner = self.inner.write();
        inner.clear_attributes()
    }

    fn delete_attributes(&self, creator: Option<String>, names: Vec<String>) {
        let mut inner = self.inner.write();
        inner.delete_attributes(creator, names)
    }

    fn find_attributes(
        &self,
        creator: Option<String>,
        names: Vec<String>,
        hint: Option<String>,
    ) -> Vec<(String, String)> {
        let inner = self.inner.read_recursive();
        inner.find_attributes(creator, names, hint)
    }
}

impl VideoFrame {
    pub fn deep_copy(&self) -> Self {
        let inner = self.inner.read_recursive();
        let inner_copy = inner.deep_copy();
        drop(inner);
        Self::from_inner(inner_copy)
    }

    pub fn get_inner(&self) -> Arc<RwLock<Box<InnerVideoFrame>>> {
        self.inner.clone()
    }

    pub(crate) fn update_from_inference_meta(
        &self,
        _meta: &InferenceObjectMeta,
    ) -> anyhow::Result<()> {
        todo!("To implement the function");
    }

    pub(crate) fn from_inner(inner: InnerVideoFrame) -> Self {
        VideoFrame {
            inner: Arc::new(RwLock::new(Box::new(inner))),
        }
    }

    pub fn access_objects(&self, q: &Query) -> Vec<VideoObject> {
        let inner = self.inner.read_recursive();
        let resident_objects = inner.resident_objects.clone();
        drop(inner);

        resident_objects
            .iter()
            .filter_map(|(_id, o)| {
                if q.execute(&VideoObject::from_arced_inner_object(o.clone())) {
                    Some(VideoObject::from_arced_inner_object(o.clone()))
                } else {
                    None
                }
            })
            .collect()
    }

    pub fn get_json(&self) -> String {
        serde_json::to_string(&self.to_serde_json_value()).unwrap()
    }

    pub fn get_json_pretty(&self) -> String {
        serde_json::to_string_pretty(&self.to_serde_json_value()).unwrap()
    }

    pub fn access_objects_by_id(&self, ids: &[i64]) -> Vec<VideoObject> {
        let inner = self.inner.read_recursive();
        let resident_objects = inner.resident_objects.clone();
        drop(inner);

        ids.iter()
            .flat_map(|id| {
                let o = resident_objects
                    .get(id)
                    .map(|o| VideoObject::from_arced_inner_object(o.clone()));
                o
            })
            .collect()
    }

    pub fn delete_objects_by_ids(&self, ids: &[i64]) -> Vec<VideoObject> {
        self.clear_parent(&Query::ParentId(IntExpression::OneOf(ids.to_vec())));
        let mut inner = self.inner.write();
        let objects = mem::take(&mut inner.resident_objects);
        let (retained, removed) = objects.into_iter().partition(|(id, _)| !ids.contains(id));
        inner.resident_objects = retained;
        drop(inner);

        removed
            .into_values()
            .map(|o| {
                let o = VideoObject::from_arced_inner_object(o);
                o.detached_copy()
            })
            .collect()
    }

    pub fn object_exists(&self, id: i64) -> bool {
        let inner = self.inner.read_recursive();
        inner.resident_objects.contains_key(&id)
    }

    pub fn delete_objects(&self, q: &Query) -> Vec<VideoObject> {
        let objs = self.access_objects(q);
        let ids = objs.iter().map(|o| o.get_id()).collect::<Vec<_>>();
        self.delete_objects_by_ids(&ids)
    }

    pub fn get_object(&self, id: i64) -> Option<VideoObject> {
        let inner = self.inner.read_recursive();
        inner
            .resident_objects
            .get(&id)
            .map(|o| VideoObject::from_arced_inner_object(o.clone()))
    }

    pub fn make_snapshot(&self) {
        let mut inner = self.inner.write();
        inner.preserve();
    }

    fn fix_object_owned_frame(&self) {
        self.access_objects(&Query::Idle)
            .iter()
            .for_each(|o| o.attach_to_video_frame(self.clone()));
    }

    pub fn restore_from_snapshot(&self) {
        {
            let inner = self.inner.write();
            let resident_objects = inner.resident_objects.clone();
            drop(inner);

            resident_objects.iter().for_each(|(_, o)| {
                let mut o = o.write();
                o.frame = None
            });

            let mut inner = self.inner.write();
            inner.restore();
        }
        self.fix_object_owned_frame();
    }

    pub fn get_modified_objects(&self) -> Vec<VideoObject> {
        let inner = self.inner.read_recursive();
        let resident_objects = inner.resident_objects.clone();
        drop(inner);

        resident_objects
            .iter()
            .filter(|(_id, o)| !o.read_recursive().modifications.is_empty())
            .map(|(_id, o)| VideoObject::from_arced_inner_object(o.clone()))
            .collect()
    }

    pub fn set_draw_label(&self, q: &Query, label: SetDrawLabelKind) {
        let objects = self.access_objects(q);
        objects.iter().for_each(|o| match &label {
            SetDrawLabelKind::OwnLabel(l) => {
                o.set_draw_label(Some(l.clone()));
            }
            SetDrawLabelKind::ParentLabel(l) => {
                if let Some(p) = o.get_parent().as_ref() {
                    p.set_draw_label(Some(l.clone()));
                }
            }
        });
    }

    pub fn set_parent(&self, q: &Query, parent: &VideoObject) -> Vec<VideoObject> {
        let frame = parent.get_frame();
        assert!(
            frame.is_some() && Arc::ptr_eq(&frame.unwrap().inner, &self.inner),
            "Parent object must be attached to the same frame"
        );
        let objects = self.access_objects(q);
        objects.iter().for_each(|o| {
            o.set_parent(Some(parent.get_id()));
        });

        objects
    }

    pub fn clear_parent(&self, q: &Query) -> Vec<VideoObject> {
        let objects = self.access_objects(q);
        objects.iter().for_each(|o| {
            o.set_parent(None);
        });
        objects
    }

    pub fn get_children(&self, id: i64) -> Vec<VideoObject> {
        self.access_objects(&Query::ParentId(IntExpression::EQ(id)))
    }

    pub fn add_object(&self, object: &VideoObject) {
        let parent_id_opt = object.get_parent_id();
        if let Some(parent_id) = parent_id_opt {
            assert!(
                self.object_exists(parent_id),
                "Parent object with ID {} does not exist in the frame.",
                parent_id
            );
        }

        let mut inner = self.inner.write();
        assert!(
            object.is_detached(),
            "Only detached objects can be attached to a frame."
        );

        let object_id = object.get_id();
        if inner.resident_objects.contains_key(&object_id) {
            panic!("Object with ID {} already exists in the frame.", object_id);
        }

        object.attach_to_video_frame(self.clone());
        inner
            .resident_objects
            .insert(object_id, object.inner.clone());
    }

    pub fn get_min_object_id(&self) -> i64 {
        let inner = self.inner.read_recursive();
        inner.resident_objects.keys().min().copied().unwrap_or(0)
    }

    pub fn get_max_object_id(&self) -> i64 {
        let inner = self.inner.read_recursive();
        inner.resident_objects.keys().max().copied().unwrap_or(0)
    }

    pub fn update_objects(&self, update: &VideoFrameUpdate) -> anyhow::Result<()> {
        use frame_update::ObjectUpdateCollisionResolutionPolicy::*;
        let mut min_id = self.get_min_object_id();
        let other_inner = update.objects.clone();
        let object_query = |o: &InnerVideoObject| {
            crate::primitives::message::video::query::and![
                Query::Label(StringExpression::EQ(o.label.clone())),
                Query::Creator(StringExpression::EQ(o.creator.clone()))
            ]
        };

        match &update.object_collision_resolution_policy {
            AddForeignObjects => {
                for mut obj in other_inner {
                    min_id -= 1;
                    obj.id = min_id;
                    self.add_object(&VideoObject::from_inner_object(obj));
                }
            }
            ErrorIfLabelsCollide => {
                for mut obj in other_inner {
                    let objs = self.access_objects(&object_query(&obj));
                    if !objs.is_empty() {
                        anyhow::bail!(
                            "Objects with label '{}' and creator '{}' already exists in the frame.",
                            obj.label,
                            obj.creator
                        )
                    }
                    min_id -= 1;
                    obj.id = min_id;
                    self.add_object(&VideoObject::from_inner_object(obj));
                }
            }
            ReplaceSameLabelObjects => {
                for mut obj in other_inner {
                    let objs = self.delete_objects(&object_query(&obj));
                    if !objs.is_empty() {
                        min_id = self.get_min_object_id();
                    }
                    min_id -= 1;
                    obj.id = min_id;
                    self.add_object(&VideoObject::from_inner_object(obj));
                }
            }
        }
        Ok(())
    }

    pub fn update_attributes(&self, update: &VideoFrameUpdate) -> anyhow::Result<()> {
        use frame_update::AttributeUpdateCollisionResolutionPolicy::*;
        match &update.attribute_collision_resolution_policy {
            ReplaceWithForeignWhenDuplicate => {
                let mut inner = self.inner.write();
                let other_inner = update.attributes.clone();
                inner.attributes.extend(
                    other_inner
                        .into_iter()
                        .map(|a| ((a.creator.clone(), a.name.clone()), a)),
                );
            }
            KeepOwnWhenDuplicate => {
                let mut inner = self.inner.write();
                let other_inner = update.attributes.clone();
                for attr in other_inner {
                    let key = (attr.creator.clone(), attr.name.clone());
                    inner.attributes.entry(key).or_insert(attr);
                }
            }
            ErrorWhenDuplicate => {
                let mut inner = self.inner.write();
                let other_inner = update.attributes.clone();
                for attr in other_inner {
                    let key = (attr.creator.clone(), attr.name.clone());
                    if inner.attributes.contains_key(&key) {
                        anyhow::bail!(
                            "Attribute with name '{}' created by '{}' already exists in the frame.",
                            key.1,
                            key.0
                        );
                    }
                    inner.attributes.insert(key, attr);
                }
            }
            PrefixDuplicates(prefix) => {
                let mut inner = self.inner.write();
                let other_inner = update.attributes.clone();
                for attr in other_inner {
                    let key = (attr.creator.clone(), attr.name.clone());
                    if inner.attributes.contains_key(&key) {
                        let mut new_key = key.clone();
                        new_key.1 = format!("{}{}", prefix, new_key.1);
                        inner.attributes.insert(new_key, attr);
                    } else {
                        inner.attributes.insert(key, attr);
                    }
                }
            }
        }

        Ok(())
    }

    pub fn update(&self, update: &VideoFrameUpdate) -> anyhow::Result<()> {
        self.update_objects(update)?;
        self.update_attributes(update)?;
        Ok(())
    }
}

impl ToSerdeJsonValue for VideoFrame {
    fn to_serde_json_value(&self) -> Value {
        let inner = self.inner.read_recursive().clone();
        inner.to_serde_json_value()
    }
}

#[pymethods]
impl VideoFrame {
    #[getter]
    fn memory_handle(&self) -> usize {
        self as *const Self as usize
    }

    #[classattr]
    const __hash__: Option<Py<PyAny>> = None;

    fn __repr__(&self) -> String {
        format!("{:#?}", self.inner.read_recursive())
    }

    fn __str__(&self) -> String {
        self.__repr__()
    }

    #[allow(clippy::too_many_arguments)]
    #[new]
    #[pyo3(
        signature = (source_id, framerate, width, height, content, transcoding_method=VideoFrameTranscodingMethod::Copy, codec=None, keyframe=None, pts=0, dts=None, duration=None)
    )]
    pub fn new(
        source_id: String,
        framerate: String,
        width: i64,
        height: i64,
        content: PyVideoFrameContent,
        transcoding_method: VideoFrameTranscodingMethod,
        codec: Option<String>,
        keyframe: Option<bool>,
        pts: i64,
        dts: Option<i64>,
        duration: Option<i64>,
    ) -> Self {
        VideoFrame::from_inner(InnerVideoFrame {
            source_id,
            pts,
            framerate,
            width,
            height,
            dts,
            duration,
            transcoding_method,
            codec,
            keyframe,
            content: content.inner,
            ..Default::default()
        })
    }

    pub fn to_message(&self) -> Message {
        Message::video_frame(self.clone())
    }

    #[getter]
    pub fn get_source_id(&self) -> String {
        self.inner.read_recursive().source_id.clone()
    }

    #[getter]
    #[pyo3(name = "json")]
    pub fn json_gil(&self) -> String {
        no_gil(|| serde_json::to_string(&self.to_serde_json_value()).unwrap())
    }

    #[getter]
    #[pyo3(name = "json_pretty")]
    fn json_pretty_gil(&self) -> String {
        no_gil(|| serde_json::to_string_pretty(&self.to_serde_json_value()).unwrap())
    }

    #[setter]
    pub fn set_source_id(&mut self, source_id: String) {
        let mut inner = self.inner.write();
        inner.source_id = source_id;
    }

    #[getter]
    pub fn get_pts(&self) -> i64 {
        self.inner.read_recursive().pts
    }

    #[setter]
    pub fn set_pts(&mut self, pts: i64) {
        assert!(pts >= 0, "pts must be greater than or equal to 0");
        let mut inner = self.inner.write();
        inner.pts = pts;
    }

    #[getter]
    pub fn get_framerate(&self) -> String {
        self.inner.read_recursive().framerate.clone()
    }

    #[setter]
    pub fn set_framerate(&mut self, framerate: String) {
        let mut inner = self.inner.write();
        inner.framerate = framerate;
    }

    #[getter]
    pub fn get_width(&self) -> i64 {
        self.inner.read_recursive().width
    }

    #[setter]
    pub fn set_width(&mut self, width: i64) {
        assert!(width > 0, "width must be greater than 0");
        let mut inner = self.inner.write();
        inner.width = width;
    }

    #[getter]
    pub fn get_height(&self) -> i64 {
        self.inner.read_recursive().height
    }

    #[setter]
    pub fn set_height(&mut self, height: i64) {
        assert!(height > 0, "height must be greater than 0");
        let mut inner = self.inner.write();
        inner.height = height;
    }

    #[getter]
    pub fn get_dts(&self) -> Option<i64> {
        let inner = self.inner.read_recursive();
        inner.dts
    }

    #[setter]
    pub fn set_dts(&mut self, dts: Option<i64>) {
        assert!(
            dts.is_none() || dts.unwrap() >= 0,
            "dts must be greater than or equal to 0"
        );
        let mut inner = self.inner.write();
        inner.dts = dts;
    }

    #[getter]
    pub fn get_duration(&self) -> Option<i64> {
        let inner = self.inner.read_recursive();
        inner.duration
    }

    #[setter]
    pub fn set_duration(&mut self, duration: Option<i64>) {
        assert!(
            duration.is_none() || duration.unwrap() >= 0,
            "duration must be greater than or equal to 0"
        );
        let mut inner = self.inner.write();
        inner.duration = duration;
    }

    #[getter]
    pub fn get_transcoding_method(&self) -> VideoFrameTranscodingMethod {
        let inner = self.inner.read_recursive();
        inner.transcoding_method.clone()
    }

    #[setter]
    pub fn set_transcoding_method(&mut self, transcoding_method: VideoFrameTranscodingMethod) {
        let mut inner = self.inner.write();
        inner.transcoding_method = transcoding_method;
    }

    #[getter]
    pub fn get_codec(&self) -> Option<String> {
        let inner = self.inner.read_recursive();
        inner.codec.clone()
    }

    #[setter]
    pub fn set_codec(&mut self, codec: Option<String>) {
        let mut inner = self.inner.write();
        inner.codec = codec;
    }

    pub fn clear_transformations(&mut self) {
        let mut inner = self.inner.write();
        inner.transformations.clear();
    }

    pub fn add_transformation(&mut self, transformation: PyVideoFrameTransformation) {
        let mut inner = self.inner.write();
        inner.transformations.push(transformation.inner);
    }

    #[getter]
    pub fn get_transformations(&self) -> Vec<PyVideoFrameTransformation> {
        let inner = self.inner.read_recursive();
        inner
            .transformations
            .iter()
            .map(|t| PyVideoFrameTransformation::new(t.clone()))
            .collect()
    }

    #[getter]
    pub fn get_keyframe(&self) -> Option<bool> {
        let inner = self.inner.read_recursive();
        inner.keyframe
    }

    #[setter]
    pub fn set_keyframe(&mut self, keyframe: Option<bool>) {
        let mut inner = self.inner.write();
        inner.keyframe = keyframe;
    }

    #[getter]
    pub fn get_content(&self) -> PyVideoFrameContent {
        let inner = self.inner.read_recursive();
        PyVideoFrameContent::new_arced(inner.content.clone())
    }

    #[setter]
    pub fn set_content(&mut self, content: PyVideoFrameContent) {
        let mut inner = self.inner.write();
        inner.content = content.inner;
    }

    #[getter]
    #[pyo3(name = "attributes")]
    pub fn attributes_gil(&self) -> Vec<(String, String)> {
        no_gil(|| self.get_attributes())
    }

    #[pyo3(name = "find_attributes")]
    #[pyo3(signature = (creator=None, names=vec![], hint=None))]
    pub fn find_attributes_gil(
        &self,
        creator: Option<String>,
        names: Vec<String>,
        hint: Option<String>,
    ) -> Vec<(String, String)> {
        no_gil(|| self.find_attributes(creator, names, hint))
    }

    #[pyo3(name = "get_attribute")]
    pub fn get_attribute_gil(&self, creator: String, name: String) -> Option<Attribute> {
        no_gil(|| self.get_attribute(creator, name))
    }

    #[pyo3(signature = (creator=None, names=vec![]))]
    #[pyo3(name = "delete_attributes")]
    pub fn delete_attributes_gil(&mut self, creator: Option<String>, names: Vec<String>) {
        no_gil(|| self.delete_attributes(creator, names))
    }

    #[pyo3(name = "add_object")]
    pub fn add_object_py(&self, o: VideoObject) {
        no_gil(|| self.add_object(&o))
    }

    #[pyo3(name = "delete_attribute")]
    pub fn delete_attribute_gil(&mut self, creator: String, name: String) -> Option<Attribute> {
        no_gil(|| self.delete_attribute(creator, name))
    }

    #[pyo3(name = "set_attribute")]
    pub fn set_attribute_gil(&mut self, attribute: Attribute) -> Option<Attribute> {
        self.set_attribute(attribute)
    }

    #[pyo3(name = "clear_attributes")]
    pub fn clear_attributes_gil(&mut self) {
        no_gil(|| self.clear_attributes())
    }

    #[pyo3(name = "set_draw_label")]
    pub fn set_draw_label_gil(&self, q: QueryWrapper, draw_label: PySetDrawLabelKind) {
        no_gil(|| self.set_draw_label(q.inner.deref(), draw_label.inner))
    }

    #[pyo3(name = "get_object")]
    pub fn get_object_gil(&self, id: i64) -> Option<VideoObject> {
        no_gil(|| self.get_object(id))
    }

    #[pyo3(name = "access_objects")]
<<<<<<< HEAD
    pub fn access_objects_gil(&self, q: QueryWrapper) -> VideoObjectsView {
=======
    pub fn access_objects_gil(&self, q: QueryWrapper) -> ObjectsView {
>>>>>>> 2148b7fa
        no_gil(|| self.access_objects(q.inner.deref()).into())
    }

    #[pyo3(name = "access_objects_by_id")]
<<<<<<< HEAD
    pub fn access_objects_by_id_gil(&self, ids: Vec<i64>) -> VideoObjectsView {
=======
    pub fn access_objects_by_id_gil(&self, ids: Vec<i64>) -> ObjectsView {
>>>>>>> 2148b7fa
        no_gil(|| self.access_objects_by_id(&ids).into())
    }

    #[pyo3(name = "delete_objects_by_ids")]
<<<<<<< HEAD
    pub fn delete_objects_by_ids_gil(&self, ids: Vec<i64>) -> VideoObjectsView {
=======
    pub fn delete_objects_by_ids_gil(&self, ids: Vec<i64>) -> ObjectsView {
>>>>>>> 2148b7fa
        no_gil(|| self.delete_objects_by_ids(&ids).into())
    }

    #[pyo3(name = "delete_objects")]
<<<<<<< HEAD
    pub fn delete_objects_gil(&self, query: QueryWrapper) -> VideoObjectsView {
=======
    pub fn delete_objects_gil(&self, query: QueryWrapper) -> ObjectsView {
>>>>>>> 2148b7fa
        no_gil(|| self.delete_objects(&query.inner).into())
    }

    #[pyo3(name = "set_parent")]
<<<<<<< HEAD
    pub fn set_parent_gil(&self, q: QueryWrapper, parent: VideoObject) -> VideoObjectsView {
=======
    pub fn set_parent_gil(&self, q: QueryWrapper, parent: VideoObject) -> ObjectsView {
>>>>>>> 2148b7fa
        no_gil(|| self.set_parent(q.inner.deref(), &parent).into())
    }

    #[pyo3(name = "clear_parent")]
<<<<<<< HEAD
    pub fn clear_parent_gil(&self, q: QueryWrapper) -> VideoObjectsView {
=======
    pub fn clear_parent_gil(&self, q: QueryWrapper) -> ObjectsView {
>>>>>>> 2148b7fa
        no_gil(|| self.clear_parent(q.inner.deref()).into())
    }

    pub fn clear_objects(&self) {
        let mut frame = self.inner.write();
        frame.resident_objects.clear();
    }

    #[pyo3(name = "make_snapshot")]
    pub fn make_snapshot_gil(&self) {
        no_gil(|| self.make_snapshot())
    }

    #[pyo3(name = "restore_from_snapshot")]
    pub fn restore_from_snapshot_gil(&self) {
        no_gil(|| self.restore_from_snapshot())
    }

    #[pyo3(name = "get_modified_objects")]
<<<<<<< HEAD
    pub fn get_modified_objects_gil(&self) -> VideoObjectsView {
=======
    pub fn get_modified_objects_gil(&self) -> ObjectsView {
>>>>>>> 2148b7fa
        no_gil(|| self.get_modified_objects().into())
    }

    #[pyo3(name = "get_children")]
<<<<<<< HEAD
    pub fn get_children_gil(&self, id: i64) -> VideoObjectsView {
=======
    pub fn get_children_gil(&self, id: i64) -> ObjectsView {
>>>>>>> 2148b7fa
        no_gil(|| self.get_children(id).into())
    }

    #[pyo3(name = "copy")]
    pub fn copy_gil(&self) -> VideoFrame {
        no_gil(|| self.deep_copy())
    }

    #[pyo3(name = "update_attributes")]
    pub fn update_attributes_gil(&self, other: VideoFrameUpdate) -> PyResult<()> {
        no_gil(|| self.update_attributes(&other)).map_err(|e| PyValueError::new_err(e.to_string()))
    }

    #[pyo3(name = "update_objects")]
    pub fn update_objects_gil(&self, other: VideoFrameUpdate) -> PyResult<()> {
        no_gil(|| self.update_objects(&other)).map_err(|e| PyValueError::new_err(e.to_string()))
    }

    #[pyo3(name = "update")]
    pub fn update_gil(&self, other: VideoFrameUpdate) -> PyResult<()> {
        no_gil(|| self.update(&other)).map_err(|e| PyValueError::new_err(e.to_string()))
    }
}

#[cfg(test)]
mod tests {
    use crate::primitives::attribute::AttributeMethods;
    use crate::primitives::message::video::object::InnerVideoObjectBuilder;
    use crate::primitives::message::video::query::{eq, one_of, Query};
    use crate::primitives::{RBBox, SetDrawLabelKind, VideoObject, VideoObjectModification};
    use crate::test::utils::{gen_frame, gen_object, s};
    use std::sync::Arc;

    #[test]
    fn test_access_objects_by_id() {
        pyo3::prepare_freethreaded_python();
        let t = gen_frame();
        let objects = t.access_objects_by_id(&vec![0, 1]);
        assert_eq!(objects.len(), 2);
        assert_eq!(objects[0].get_id(), 0);
        assert_eq!(objects[1].get_id(), 1);
    }

    #[test]
    fn test_objects_by_id() {
        pyo3::prepare_freethreaded_python();
        let t = gen_frame();
        let objects = t.access_objects_by_id(&vec![0, 1]);
        assert_eq!(objects.len(), 2);
        assert_eq!(objects[0].get_id(), 0);
        assert_eq!(objects[1].get_id(), 1);
    }

    #[test]
    fn test_get_attribute() {
        pyo3::prepare_freethreaded_python();
        let t = gen_frame();
        let attribute = t.get_attribute("system".to_string(), "test".to_string());
        assert!(attribute.is_some());
        assert_eq!(
            attribute.unwrap().values[0].as_string().unwrap(),
            "1".to_string()
        );
    }

    #[test]
    fn test_find_attributes() {
        pyo3::prepare_freethreaded_python();
        let t = gen_frame();
        let mut attributes = t.find_attributes_gil(Some("system".to_string()), vec![], None);
        attributes.sort();
        assert_eq!(attributes.len(), 2);
        assert_eq!(attributes[0], ("system".to_string(), "test".to_string()));
        assert_eq!(attributes[1], ("system".to_string(), "test2".to_string()));

        let attributes =
            t.find_attributes_gil(Some("system".to_string()), vec!["test".to_string()], None);
        assert_eq!(attributes.len(), 1);
        assert_eq!(attributes[0], ("system".to_string(), "test".to_string()));

        let attributes = t.find_attributes_gil(
            Some("system".to_string()),
            vec!["test".to_string()],
            Some("test".to_string()),
        );
        assert_eq!(attributes.len(), 1);
        assert_eq!(attributes[0], ("system".to_string(), "test".to_string()));

        let mut attributes = t.find_attributes_gil(None, vec![], Some("test".to_string()));
        attributes.sort();
        assert_eq!(attributes.len(), 2);
        assert_eq!(attributes[0], ("system".to_string(), "test".to_string()));
        assert_eq!(attributes[1], ("system".to_string(), "test2".to_string()));
    }

    #[test]
    fn test_delete_objects_by_ids() {
        pyo3::prepare_freethreaded_python();
        let f = gen_frame();
        f.delete_objects_by_ids(&[0, 1]);
        let objects = f.access_objects(&Query::Idle);
        assert_eq!(objects.len(), 1);
        assert_eq!(objects[0].get_id(), 2);
    }

    #[test]
    fn test_parent_cleared_when_delete_objects_by_ids() {
        let f = gen_frame();
        f.delete_objects_by_ids(&[0]);
        let o = f.get_object(1).unwrap();
        assert!(o.get_parent().is_none());
        let o = f.get_object(2).unwrap();
        assert!(o.get_parent().is_none());

        let f = gen_frame();
        f.delete_objects_by_ids(&[1]);
        let o = f.get_object(2).unwrap();
        assert!(o.get_parent().is_some());
    }

    #[test]
    fn test_parent_cleared_when_delete_objects_by_query() {
        let f = gen_frame();

        let o = f.get_object(0).unwrap();
        assert!(o.get_frame().is_some());

        let removed = f.delete_objects(&Query::Id(eq(0)));
        assert_eq!(removed.len(), 1);
        assert_eq!(removed[0].get_id(), 0);
        assert!(removed[0].get_frame().is_none());

        let o = f.get_object(1).unwrap();
        assert!(o.get_parent().is_none());

        let o = f.get_object(2).unwrap();
        assert!(o.get_parent().is_none());
    }

    #[test]
    fn test_delete_all_objects() {
        pyo3::prepare_freethreaded_python();
        let f = gen_frame();
        let objs = f.delete_objects(&Query::Idle);
        assert_eq!(objs.len(), 3);
        let objects = f.access_objects(&Query::Idle);
        assert!(objects.is_empty());
    }

    #[test]
    fn test_snapshot_simple() {
        let f = gen_frame();
        f.make_snapshot_gil();
        let o = f.access_objects_by_id(&vec![0]).pop().unwrap();
        o.set_creator(s("modified"));
        f.restore_from_snapshot_gil();
        let o = f.access_objects_by_id(&vec![0]).pop().unwrap();
        assert_eq!(o.get_creator(), s("test"));
    }

    #[test]
    fn test_modified_objects() {
        let t = gen_frame();
        let o = t.access_objects_by_id(&vec![0]).pop().unwrap();
        o.set_creator(s("modified"));
        let mut modified = t.get_modified_objects();
        assert_eq!(modified.len(), 1);
        let modified = modified.pop().unwrap();
        assert_eq!(modified.get_creator(), s("modified"));

        let mods = modified.take_modifications();
        assert_eq!(mods.len(), 1);
        assert_eq!(mods, vec![VideoObjectModification::Creator]);

        let modified = t.get_modified_objects();
        assert!(modified.is_empty());
    }

    #[test]
    #[should_panic]
    fn test_panic_snapshot_no_parent_added_to_frame() {
        let parent = VideoObject::from_inner_object(
            InnerVideoObjectBuilder::default()
                .parent_id(None)
                .creator(s("some-model"))
                .label(s("some-label"))
                .id(155)
                .bbox(RBBox::new(0.0, 0.0, 0.0, 0.0, None))
                .build()
                .unwrap(),
        );
        let frame = gen_frame();
        let obj = frame.get_object(0).unwrap();
        obj.set_parent(Some(parent.get_id()));
        frame.make_snapshot();
    }

    #[test]
    fn test_snapshot_with_parent_added_to_frame() {
        let parent = VideoObject::from_inner_object(
            InnerVideoObjectBuilder::default()
                .parent_id(None)
                .creator(s("some-model"))
                .label(s("some-label"))
                .id(155)
                .bbox(RBBox::new(0.0, 0.0, 0.0, 0.0, None))
                .build()
                .unwrap(),
        );
        let frame = gen_frame();
        frame.add_object(&parent);
        let obj = frame.get_object(0).unwrap();
        obj.set_parent(Some(parent.get_id()));
        frame.make_snapshot();
        frame.restore_from_snapshot();
        let obj = frame.get_object(0).unwrap();
        assert_eq!(obj.get_parent().unwrap().inner.read_recursive().id, 155);
    }

    #[test]
    fn test_no_children() {
        let frame = gen_frame();
        let obj = frame.get_object(2).unwrap();
        assert!(frame.get_children(obj.get_id()).is_empty());
    }

    #[test]
    fn test_two_children() {
        let frame = gen_frame();
        let obj = frame.get_object(0).unwrap();
        assert_eq!(frame.get_children(obj.get_id()).len(), 2);
    }

    #[test]
    fn set_parent_draw_label() {
        let frame = gen_frame();
        frame.set_draw_label(&Query::Idle, SetDrawLabelKind::ParentLabel(s("draw")));
        let parent_object = frame.get_object(0).unwrap();
        assert_eq!(parent_object.get_draw_label(), s("draw"));

        let child_object = frame.get_object(1).unwrap();
        assert_ne!(child_object.get_draw_label(), s("draw"));
    }

    #[test]
    fn set_own_draw_label() {
        let frame = gen_frame();
        frame.set_draw_label(&Query::Idle, SetDrawLabelKind::OwnLabel(s("draw")));
        let parent_object = frame.get_object(0).unwrap();
        assert_eq!(parent_object.get_draw_label(), s("draw"));

        let child_object = frame.get_object(1).unwrap();
        assert_eq!(child_object.get_draw_label(), s("draw"));

        let child_object = frame.get_object(2).unwrap();
        assert_eq!(child_object.get_draw_label(), s("draw"));
    }

    #[test]
    fn test_set_clear_parent_ops() {
        let frame = gen_frame();
        let parent = frame.get_object(0).unwrap();
        frame.clear_parent(&Query::Id(one_of(&[1, 2])));
        let obj = frame.get_object(1).unwrap();
        assert!(obj.get_parent().is_none());
        let obj = frame.get_object(2).unwrap();
        assert!(obj.get_parent().is_none());

        frame.set_parent(&Query::Id(one_of(&[1, 2])), &parent);
        let obj = frame.get_object(1).unwrap();
        assert!(obj.get_parent().is_some());

        let obj = frame.get_object(2).unwrap();
        assert!(obj.get_parent().is_some());
    }

    #[test]
    fn retrieve_children() {
        let frame = gen_frame();
        let parent = frame.get_object(0).unwrap();
        let children = frame.get_children(parent.get_id());
        assert_eq!(children.len(), 2);
    }

    #[test]
    #[should_panic]
    fn attach_object_with_detached_parent() {
        pyo3::prepare_freethreaded_python();
        let p = VideoObject::from_inner_object(
            InnerVideoObjectBuilder::default()
                .id(11)
                .creator(s("random"))
                .label(s("something"))
                .bbox(RBBox::new(1.0, 2.0, 10.0, 20.0, None))
                .build()
                .unwrap(),
        );

        let o = VideoObject::from_inner_object(
            InnerVideoObjectBuilder::default()
                .id(23)
                .creator(s("random"))
                .label(s("something"))
                .bbox(RBBox::new(1.0, 2.0, 10.0, 20.0, None))
                .parent_id(Some(p.get_id()))
                .build()
                .unwrap(),
        );

        let f = gen_frame();
        f.add_object(&o);
    }

    #[test]
    #[should_panic]
    fn set_detached_parent_as_parent() {
        let f = gen_frame();
        let o = VideoObject::from_inner_object(
            InnerVideoObjectBuilder::default()
                .id(11)
                .creator(s("random"))
                .label(s("something"))
                .bbox(RBBox::new(1.0, 2.0, 10.0, 20.0, None))
                .build()
                .unwrap(),
        );
        f.set_parent(&Query::Id(eq(0)), &o);
    }

    #[test]
    #[should_panic]
    fn set_wrong_parent_as_parent() {
        let f1 = gen_frame();
        let f2 = gen_frame();
        let f1o = f1.get_object(0).unwrap();
        f2.set_parent(&Query::Id(eq(1)), &f1o);
    }

    #[test]
    fn normally_transfer_parent() {
        let f1 = gen_frame();
        let f2 = gen_frame();
        let mut o = f1.delete_objects_by_ids(&[0]).pop().unwrap();
        assert!(o.get_frame().is_none());
        o.set_id(33);
        f2.add_object(&o);
        o = f2.get_object(33).unwrap();
        f2.set_parent(&Query::Id(eq(1)), &o);
    }

    #[test]
    fn frame_is_properly_set_after_snapshotting() {
        let frame = gen_frame();
        frame.make_snapshot();
        frame.restore_from_snapshot();
        let o = frame.get_object(0).unwrap();
        let saved_frame = o.get_frame();
        assert!(saved_frame.is_some());
        assert!(Arc::ptr_eq(&frame.inner, &saved_frame.unwrap().inner));
    }

    #[test]
    fn ensure_owned_objects_detached_after_snapshot() {
        let frame = gen_frame();
        frame.add_object(&gen_object(111));
        frame.make_snapshot();
        let object = frame.get_object(111).unwrap();
        assert!(!object.is_detached(), "Object is expected to be attached");

        frame.restore_from_snapshot();
        assert!(object.is_detached(), "Object is expected to be detached");

        let o = frame.get_object(0).unwrap();
        assert!(!o.is_detached(), "Object is expected to be attached");
    }

    #[test]
    fn ensure_object_spoiled_when_frame_is_dropped() {
        let frame = gen_frame();
        let object = frame.get_object(0).unwrap();
        assert!(
            !object.is_spoiled(),
            "Object is expected to be in a normal state."
        );
        drop(frame);
        assert!(object.is_spoiled(), "Object is expected to be spoiled");
    }

    #[test]
    #[should_panic(expected = "Only detached objects can be attached to a frame.")]
    fn ensure_spoiled_object_cannot_be_added() {
        let frame = gen_frame();
        frame.add_object(&gen_object(111));
        let old_object = frame.get_object(111).unwrap();
        drop(frame);
        let frame = gen_frame();
        assert!(old_object.is_spoiled(), "Object is expected to be spoiled");
        frame.add_object(&old_object);
    }

    #[test]
    fn deleted_objects_clean() {
        let frame = gen_frame();
        let removed = frame.delete_objects_by_ids(&[0]).pop().unwrap();
        assert!(removed.is_detached());
        assert!(removed.get_parent().is_none());
    }

    #[test]
    fn deep_copy() {
        let f = gen_frame();
        let new_f = f.deep_copy();

        // check that objects are copied
        let o = f.get_object(0).unwrap();
        let new_o = new_f.get_object(0).unwrap();
        let label = s("new label");
        o.set_label(label.clone());
        assert_ne!(new_o.get_label(), label);

        // check that attributes are copied
        f.clear_attributes();
        assert!(f.get_attributes().is_empty());
        assert!(!new_f.get_attributes().is_empty());
    }
}<|MERGE_RESOLUTION|>--- conflicted
+++ resolved
@@ -2,11 +2,7 @@
 
 use crate::capi::InferenceObjectMeta;
 use crate::primitives::attribute::{AttributeMethods, Attributive};
-<<<<<<< HEAD
 use crate::primitives::message::video::object::objects_view::VideoObjectsView;
-=======
-use crate::primitives::message::video::object::objects_view::ObjectsView;
->>>>>>> 2148b7fa
 use crate::primitives::message::video::object::InnerVideoObject;
 use crate::primitives::message::video::query::py::QueryWrapper;
 use crate::primitives::message::video::query::{
@@ -1184,56 +1180,32 @@
     }
 
     #[pyo3(name = "access_objects")]
-<<<<<<< HEAD
     pub fn access_objects_gil(&self, q: QueryWrapper) -> VideoObjectsView {
-=======
-    pub fn access_objects_gil(&self, q: QueryWrapper) -> ObjectsView {
->>>>>>> 2148b7fa
         no_gil(|| self.access_objects(q.inner.deref()).into())
     }
 
     #[pyo3(name = "access_objects_by_id")]
-<<<<<<< HEAD
     pub fn access_objects_by_id_gil(&self, ids: Vec<i64>) -> VideoObjectsView {
-=======
-    pub fn access_objects_by_id_gil(&self, ids: Vec<i64>) -> ObjectsView {
->>>>>>> 2148b7fa
         no_gil(|| self.access_objects_by_id(&ids).into())
     }
 
     #[pyo3(name = "delete_objects_by_ids")]
-<<<<<<< HEAD
     pub fn delete_objects_by_ids_gil(&self, ids: Vec<i64>) -> VideoObjectsView {
-=======
-    pub fn delete_objects_by_ids_gil(&self, ids: Vec<i64>) -> ObjectsView {
->>>>>>> 2148b7fa
         no_gil(|| self.delete_objects_by_ids(&ids).into())
     }
 
     #[pyo3(name = "delete_objects")]
-<<<<<<< HEAD
     pub fn delete_objects_gil(&self, query: QueryWrapper) -> VideoObjectsView {
-=======
-    pub fn delete_objects_gil(&self, query: QueryWrapper) -> ObjectsView {
->>>>>>> 2148b7fa
         no_gil(|| self.delete_objects(&query.inner).into())
     }
 
     #[pyo3(name = "set_parent")]
-<<<<<<< HEAD
     pub fn set_parent_gil(&self, q: QueryWrapper, parent: VideoObject) -> VideoObjectsView {
-=======
-    pub fn set_parent_gil(&self, q: QueryWrapper, parent: VideoObject) -> ObjectsView {
->>>>>>> 2148b7fa
         no_gil(|| self.set_parent(q.inner.deref(), &parent).into())
     }
 
     #[pyo3(name = "clear_parent")]
-<<<<<<< HEAD
     pub fn clear_parent_gil(&self, q: QueryWrapper) -> VideoObjectsView {
-=======
-    pub fn clear_parent_gil(&self, q: QueryWrapper) -> ObjectsView {
->>>>>>> 2148b7fa
         no_gil(|| self.clear_parent(q.inner.deref()).into())
     }
 
@@ -1253,20 +1225,12 @@
     }
 
     #[pyo3(name = "get_modified_objects")]
-<<<<<<< HEAD
     pub fn get_modified_objects_gil(&self) -> VideoObjectsView {
-=======
-    pub fn get_modified_objects_gil(&self) -> ObjectsView {
->>>>>>> 2148b7fa
         no_gil(|| self.get_modified_objects().into())
     }
 
     #[pyo3(name = "get_children")]
-<<<<<<< HEAD
     pub fn get_children_gil(&self, id: i64) -> VideoObjectsView {
-=======
-    pub fn get_children_gil(&self, id: i64) -> ObjectsView {
->>>>>>> 2148b7fa
         no_gil(|| self.get_children(id).into())
     }
 
@@ -1611,7 +1575,7 @@
         let f2 = gen_frame();
         let mut o = f1.delete_objects_by_ids(&[0]).pop().unwrap();
         assert!(o.get_frame().is_none());
-        o.set_id(33);
+        _ = o.set_id(33);
         f2.add_object(&o);
         o = f2.get_object(33).unwrap();
         f2.set_parent(&Query::Id(eq(1)), &o);
